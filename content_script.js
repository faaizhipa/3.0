--- conflicted
+++ resolved
@@ -1025,8 +1025,20 @@
 
 
 // --- Data Management ---
-<<<<<<< HEAD
+
+/**
+ * A default, hardcoded list of customer data. This is used as a fallback if the
+ * user has not scraped the latest list from the wiki.
+ * @const {Array<object>}
+ */
 const esploroCustomerList = [
+    { id: '0', institutionCode: 'TR_INTEGRATION_INST', server: 'na05', custID: '550', instID: '561', portalCustomDomain: 'https://tr-integration-researchportal.esploro.exlibrisgroup.com/esploro/', prefix: '', name: '', status: '', esploroEdition: 'Advanced', sandboxEdition: '', hasScopus: '', comments: 'Support Test environment', otbDomain: '', directLinkToSqaEnvironment: 'Link to environment:\nhttps://na05.alma.exlibrisgroup.com/mng/login?institute=TR_INTEGRATION_INST&productCode=esploro&debug=true&auth=local\nUser: esploro_impl\npassword: a12345678A', sqaPortalLink: '', oneTrust: '', discoveryAlma: '' },
+    { id: '1', institutionCode: '61SCU_INST', server: 'ap02', custID: '2350', instID: '2368', portalCustomDomain: 'http://researchportal.scu.edu.au', prefix: 'scu', name: 'Southern Cross University', status: 'Completed', esploroEdition: 'Advanced', sandboxEdition: 'PSB', hasScopus: 'Yes', comments: '', otbDomain: '', directLinkToSqaEnvironment: 'https://sqa-ap02.alma.exlibrisgroup.com/mng/login?institute=61SCU_INST&productCode=esploro&debug=true', sqaPortalLink: 'https://sqa-ap02.alma.exlibrisgroup.com/esploro/?institution=61SCU_INST', oneTrust: 'V', discoveryAlma: 'Primo VE' }
+];
+
+/**
+ * Finds the customer data table on the Esploro Customers wiki page and triggers the conversion and saving process.
+ */
     {
         id: '0',
         institutionCode: 'TR_INTEGRATION_INST',
@@ -2171,22 +2183,8 @@
         oneTrust: '',
         discoveryAlma: ''
     }
-=======
-
-/**
- * A default, hardcoded list of customer data. This is used as a fallback if the
- * user has not scraped the latest list from the wiki.
- * @const {Array<object>}
- */
-const esploroCustomerList = [
-    { id: '0', institutionCode: 'TR_INTEGRATION_INST', server: 'na05', custID: '550', instID: '561', portalCustomDomain: 'https://tr-integration-researchportal.esploro.exlibrisgroup.com/esploro/', prefix: '', name: '', status: '', esploroEdition: 'Advanced', sandboxEdition: '', hasScopus: '', comments: 'Support Test environment', otbDomain: '', directLinkToSqaEnvironment: 'Link to environment:\nhttps://na05.alma.exlibrisgroup.com/mng/login?institute=TR_INTEGRATION_INST&productCode=esploro&debug=true&auth=local\nUser: esploro_impl\npassword: a12345678A', sqaPortalLink: '', oneTrust: '', discoveryAlma: '' },
-    { id: '1', institutionCode: '61SCU_INST', server: 'ap02', custID: '2350', instID: '2368', portalCustomDomain: 'http://researchportal.scu.edu.au', prefix: 'scu', name: 'Southern Cross University', status: 'Completed', esploroEdition: 'Advanced', sandboxEdition: 'PSB', hasScopus: 'Yes', comments: '', otbDomain: '', directLinkToSqaEnvironment: 'https://sqa-ap02.alma.exlibrisgroup.com/mng/login?institute=61SCU_INST&productCode=esploro&debug=true', sqaPortalLink: 'https://sqa-ap02.alma.exlibrisgroup.com/esploro/?institution=61SCU_INST', oneTrust: 'V', discoveryAlma: 'Primo VE' }
->>>>>>> fab0a6f4
 ];
 
-/**
- * Finds the customer data table on the Esploro Customers wiki page and triggers the conversion and saving process.
- */
 function scrapeCustomerData() {
     const tableElement = document.evaluate('//table[contains(@class,"confluenceTable")][.//th[contains(., "Institution Code") and contains(., "CustID") and contains(., "Name")]]', document, null, XPathResult.FIRST_ORDERED_NODE_TYPE, null).singleNodeValue;
     if (tableElement) {
